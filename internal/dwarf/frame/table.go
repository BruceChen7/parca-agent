--- conflicted
+++ resolved
@@ -44,17 +44,6 @@
 	// Arm64ProgramCounter = 32 //$x32; may be needed later while unwinding.
 )
 
-<<<<<<< HEAD
-// 展开的寄存器抽象
-type UnwindRegisters struct {
-	StackPointer DWRule
-	FramePointer DWRule
-	// 返回地址
-	SavedReturn DWRule
-}
-
-=======
->>>>>>> c6c3bf58
 // DWRule wrapper of rule defined for register values.
 type DWRule struct {
 	// 是那种规则
@@ -73,13 +62,7 @@
 // InstructionContext represents each object code instruction
 // that we have unwind information for.
 type InstructionContext struct {
-<<<<<<< HEAD
-	// 位置
-	loc uint64
-	// cfa 规则
-=======
 	loc           uint64 // holds the PC
->>>>>>> c6c3bf58
 	CFA           DWRule
 	Regs          UnwindRegisters
 	initialRegs   UnwindRegisters
@@ -438,23 +421,11 @@
 // TODO(sylfrena): Reuse types.
 func setRule(reg uint64, frame *InstructionContext, rule DWRule) {
 	switch reg {
-<<<<<<< HEAD
-	// rsp
-	case X86_64StackPointer:
-		// rsp
-		frame.Regs.StackPointer = rule
-	case X86_64FramePointer:
-		// rbp
-		frame.Regs.FramePointer = rule
-	case frame.RetAddrReg:
-		// return address
-=======
 	case Arm64StackPointer, X86_64StackPointer:
 		frame.Regs.StackPointer = rule
 	case Arm64FramePointer, X86_64FramePointer:
 		frame.Regs.FramePointer = rule
 	case Arm64LinkRegister, frame.RetAddrReg: // TODO(sylfrena): should I just let it remain or reuse?
->>>>>>> c6c3bf58
 		frame.Regs.SavedReturn = rule
 	}
 }
